## Propeller and Wing Optimizer

#### Current Status
I have implemented multiprocessing for the optimization of airfoils, I am going to start creating a caller to run optimization at different conditions that the wing will experience in, and begin chaining together the different airfoils to create a wing. 

#### Goal 
I want to provide the program a bunch of different parameters and conditions that the wing/propeller will be working within, and create the optimal wing/propeller design for those parameters. 

<<<<<<< HEAD
## Motivation
This started as an attempt to build a quiet, efficient propeller for a small air cooler for a telescope (then it got more and more interesting so I'm expanding the project now to include (hopefully) more functionality) The project explores whether automated optimization can produce high-efficiency propellers and wings.
=======
### Project Design 
**Input Formatting**
Wing 
- The speed in which the wing will be operating at (airspeed)
- Number of cuts throughout the wing, a separate airfoil will be used at each stage and different airfoils will be mixed and matched to test performance with each other
- Maximum parameters of the wing (height, length, thickness, maybe weight if one day the knowledge of mankind is deposited into my brain)
- The parameters to optimize for (the wanted and importance lists if you looked through my code. This tells the program that I want to optimize for lift, or thrust or reduce drag, very depending on your purposes)

Propeller 
Many of the same parameters carry over, but I haven't even started on the propeller portion of the project, so much of this is just what I think will be needed, will update when I get going
- RPM of the motor hub, this is important in figuring out the airspeed for each airfoil section of the wign
- Diameter of the propeller
- Number of props on the propeller
>>>>>>> 250758e6

**Evaluation**
Airfoils - This is performed by a neural network called NeuralFoil, which takes in the cst parameters of your wing and predicts the lift, thrust and other parameters that might be expected of the wing.
Wing and Propeller - I'm going to try to create a BEMT (I think it stands for blade element momentum theory? Or something like that) to calculate the combined performance of the entire object 


### Roadmap
- [ ] Define input schema (create a template for the input that will be passed into the program)
- [ ] Baseline solver (try to create a neural network that can predict the best first guess of the required conditions, will require me to create my own data base of different NACA airfoils) 
- [ ] Validation against known airfoils/props.
- [ ] CLI and basic plots.

<<<<<<< HEAD
### Next Update Roadmap 
I'm going to delete this section when I'm complete the items in it, this is just so I know what I need to work on as well

#### main.py
- [ ] Dedicated class that runs the optimization, separating the optimization from the main file which currently has too many responsibilities (this would be a class with just the single cma run)
- [ ] Add a class that runs the multiprocessing (might not work if I want to have different optimizers (more than just a CMA-ES) because I'm not sure I would allocate resources in this case but I will see)
- [ ] Allow the user to load their own constants from their own file (saving path, importance lists) so its not just all clogging up my main file as it is currently, which is super ugly 
- [ ] No interactive blocking until I'm down the actual project because right now it is just making it harder to work on the real code

#### objective.py 
I think this one is more ok, but these are some recommendations from ChatGPT to increase the modularity of the code so I can swap things more easily in the future

I want to promote changing the scoring function, constraint suite (a different constraint suite is used if varying amounts of complexity checks are required (for example, easier and more basic checks at the start of the run to train faster))
- [ ] Split up the constraint evaluation from the actual NeuralFoil evaluation
- [ ] Give the constraints their own file

#### cma_optimization.py 
- [ ] The run_cma_optimization function doesn't run the cma_optimization, it only performs on step, so I need to refactor this (this is super easy to do but I just want an easy check mark ok 🥲)

#### logging_auxiliary_functions.py 
Honestly, get rid of this thing, blocking is really bad for multiprocessing 
- [ ] Move my interactive tools and plotting into a diagnostics module (have an interactive first, which is already implemented)

#### optimal_wing_state.py 
This is used for capturing the optimal wing state for future use 
- [ ] Split up all the functions of this file into different files (right now, the function mixes printing to console, writing file and everything)
- [ ] Create a presentation format into a module so the capture can be used without a GUI (without user interaction) 
=======
### Things I'm going to try to do 
Currently with multiprocessing, my computer can run 4 separate instances of the program (optimizing 4 separate airfoils at the same time) (I have more cores than that so I could squeeze it out a bit faster, but I like to use my computer while its doing its thing). It has an AMD GPU, so if I wanted to speed it up with my GPU, I would need to figure out a way to get everything to work with Open CL, which seems like a lot of work to figure out. 
- Nvidia GPU
- More cores
These are the two options that I think will be more feasible for me to try to get things to speed up when I have finalized all my code. I will need to figure out how to use Nvidia GPUs, but I think they will be able to do everything much much faster. On the other hand, more cores would require basically no code changes for a pretty large speed up (worst case scenario I just let my program run for 10 days and hopefully it cooks up a nice wing by the time I'm done) 
>>>>>>> 250758e6
<|MERGE_RESOLUTION|>--- conflicted
+++ resolved
@@ -6,10 +6,8 @@
 #### Goal 
 I want to provide the program a bunch of different parameters and conditions that the wing/propeller will be working within, and create the optimal wing/propeller design for those parameters. 
 
-<<<<<<< HEAD
 ## Motivation
 This started as an attempt to build a quiet, efficient propeller for a small air cooler for a telescope (then it got more and more interesting so I'm expanding the project now to include (hopefully) more functionality) The project explores whether automated optimization can produce high-efficiency propellers and wings.
-=======
 ### Project Design 
 **Input Formatting**
 Wing 
@@ -23,7 +21,6 @@
 - RPM of the motor hub, this is important in figuring out the airspeed for each airfoil section of the wign
 - Diameter of the propeller
 - Number of props on the propeller
->>>>>>> 250758e6
 
 **Evaluation**
 Airfoils - This is performed by a neural network called NeuralFoil, which takes in the cst parameters of your wing and predicts the lift, thrust and other parameters that might be expected of the wing.
@@ -36,7 +33,6 @@
 - [ ] Validation against known airfoils/props.
 - [ ] CLI and basic plots.
 
-<<<<<<< HEAD
 ### Next Update Roadmap 
 I'm going to delete this section when I'm complete the items in it, this is just so I know what I need to work on as well
 
@@ -64,10 +60,9 @@
 This is used for capturing the optimal wing state for future use 
 - [ ] Split up all the functions of this file into different files (right now, the function mixes printing to console, writing file and everything)
 - [ ] Create a presentation format into a module so the capture can be used without a GUI (without user interaction) 
-=======
+
 ### Things I'm going to try to do 
 Currently with multiprocessing, my computer can run 4 separate instances of the program (optimizing 4 separate airfoils at the same time) (I have more cores than that so I could squeeze it out a bit faster, but I like to use my computer while its doing its thing). It has an AMD GPU, so if I wanted to speed it up with my GPU, I would need to figure out a way to get everything to work with Open CL, which seems like a lot of work to figure out. 
 - Nvidia GPU
 - More cores
-These are the two options that I think will be more feasible for me to try to get things to speed up when I have finalized all my code. I will need to figure out how to use Nvidia GPUs, but I think they will be able to do everything much much faster. On the other hand, more cores would require basically no code changes for a pretty large speed up (worst case scenario I just let my program run for 10 days and hopefully it cooks up a nice wing by the time I'm done) 
->>>>>>> 250758e6
+These are the two options that I think will be more feasible for me to try to get things to speed up when I have finalized all my code. I will need to figure out how to use Nvidia GPUs, but I think they will be able to do everything much much faster. On the other hand, more cores would require basically no code changes for a pretty large speed up (worst case scenario I just let my program run for 10 days and hopefully it cooks up a nice wing by the time I'm done) 